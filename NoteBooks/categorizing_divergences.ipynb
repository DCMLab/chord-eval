{
 "cells": [
  {
   "cell_type": "code",
   "execution_count": null,
<<<<<<< HEAD
   "id": "95d1ab6c",
=======
   "id": "9b1b8d76",
>>>>>>> ff62c7ac
   "metadata": {},
   "outputs": [],
   "source": [
    "import sys, os\n",
    "from fractions import Fraction\n",
    "import pandas as pd\n",
    "import matplotlib.pyplot as plt\n",
    "import seaborn as sns\n",
    "from ms3 import transform, name2fifths, fifths2pc\n",
    "sys.path.append(os.path.abspath('../python_scripts/'))\n",
    "from data_types import ChordType, PitchType\n",
    "from utils import get_chord_pitches\n",
    "from constants import TRIAD_REDUCTION\n",
    "pd.set_option('display.max_rows', 1000)\n",
    "pd.set_option('display.max_columns', 500)\n",
    "\n",
    "def vc(S):\n",
    "    \"\"\"Value counts & normalized column\"\"\"\n",
    "    vc = S.value_counts(dropna=False)\n",
    "    return pd.concat([vc, vc / vc.sum()], axis=1, keys=['counts', 'fraction'])"
   ]
  },
  {
   "cell_type": "code",
   "execution_count": null,
<<<<<<< HEAD
   "id": "4b146e33",
=======
   "id": "1381bb6c",
>>>>>>> ff62c7ac
   "metadata": {},
   "outputs": [],
   "source": [
    "data = '../Data/sonatas_annotations/progressions/'\n",
    "csv_files = os.listdir(data)\n",
    "fnames = [os.path.splitext(f)[0] for f in csv_files]\n",
    "csv_paths = [os.path.join(data, f) for f in csv_files]\n",
    "dtypes = dict(binary=bool, vl=int)\n",
    "to_frac = lambda f: Fraction(f).limit_denominator(8)\n",
    "converters = dict(tbt=to_frac)\n",
    "D = pd.concat([pd.read_csv(p, dtype=dtypes, converters=converters) for p in csv_paths], keys=fnames).sort_index()\n",
    "D.head()"
   ]
  },
  {
   "cell_type": "markdown",
<<<<<<< HEAD
   "id": "12d92da0",
=======
   "id": "e05baf76",
>>>>>>> ff62c7ac
   "metadata": {},
   "source": [
    "### Durations or counts?\n",
    "Set `delete_repetitions` to False to have the notebook account for the durations of divergences.\n",
    "\n",
    "Set it to True if you only care about their counts. In this case you will see the new proportion between identical and diverging labels."
   ]
  },
  {
   "cell_type": "code",
   "execution_count": null,
<<<<<<< HEAD
   "id": "cb0d582b",
=======
   "id": "a6cc313b",
>>>>>>> ff62c7ac
   "metadata": {},
   "outputs": [],
   "source": [
    "delete_repetitions = True\n",
    "\n",
    "if delete_repetitions:\n",
    "    changed1 = D.annotation1_chord != D.annotation1_chord.shift()\n",
    "    changed2 = D.annotation2_chord != D.annotation2_chord.shift()\n",
    "    D = D[changed1 | changed2]\n",
    "    print(D.binary.value_counts(normalize=True))"
   ]
  },
  {
   "cell_type": "markdown",
<<<<<<< HEAD
   "id": "bbc7ca97",
=======
   "id": "2c3fcca5",
>>>>>>> ff62c7ac
   "metadata": {},
   "source": [
    "### Data Expansion"
   ]
  },
  {
   "cell_type": "code",
   "execution_count": null,
<<<<<<< HEAD
   "id": "5f457dfe",
=======
   "id": "4247a661",
>>>>>>> ff62c7ac
   "metadata": {},
   "outputs": [],
   "source": [
    "df = D[D.binary] # select only diverging\n",
    "regex = r\"^([A-G](b*|#*)?)_(.*)_inv(\\d)$\"\n",
    "def is_triad(type_str):\n",
    "    val = ChordType[type_str]\n",
    "    return val.value < 4\n",
    "df = D[D.binary]\n",
    "for n, col in ((1, 'annotation1_chord'), (2, 'annotation2_chord')):\n",
    "    renaming = {0: f\"root{n}\", 2: f\"type{n}\", 3: f\"inv{n}\", 'triad': f\"triad{n}\", 'tpc': f\"tpc{n}\", 'pc': f\"pc{n}\"}\n",
    "    expanded = df[col].str.extract(regex).loc[:, [0, 2, 3]]\n",
    "    expanded['triad'] = transform(expanded[2], is_triad)\n",
    "    expanded['tpc'] = transform(expanded[0], name2fifths)\n",
    "    expanded['pc'] = transform(expanded.tpc, fifths2pc)\n",
    "    df = pd.concat([df, expanded.rename(columns=renaming)], axis=1)"
   ]
  },
  {
   "cell_type": "code",
   "execution_count": null,
<<<<<<< HEAD
   "id": "bdb76e7d",
=======
   "id": "fea734b4",
>>>>>>> ff62c7ac
   "metadata": {},
   "outputs": [],
   "source": [
    "def tbt_relaxed(set_a, set_b, as_distance=False):\n",
    "    \"\"\"Tone-by-tone but normalizing by 3 if a triad is involved.\n",
    "    Returns 1 if a triad is contained in a tetrad.\n",
    "    \"\"\"\n",
    "    n = min(len(set_a), len(set_b))\n",
    "    overlap = len(set_a.intersection(set_b)) / n\n",
    "    if as_distance:\n",
    "        overlap = 1 - overlap\n",
    "    return Fraction(overlap).limit_denominator(n)\n",
    "    \n",
    "def tbt_relaxed_cacheable(pc1, pc2, type1, type2, as_distance=False):\n",
    "    a = set(get_chord_pitches(pc1, ChordType[type1], PitchType.MIDI) % 12)\n",
    "    b = set(get_chord_pitches(pc2, ChordType[type2], PitchType.MIDI) % 12)\n",
    "    return tbt_relaxed(a, b, as_distance=as_distance)\n",
    "\n",
    "overlap = transform(df, tbt_relaxed_cacheable, ['pc1', 'pc2', 'type1', 'type2']).rename('overlap')\n",
    "df = pd.concat([df,\n",
    "                (df.tpc1-df.tpc2).abs().rename('tpc_iv'), \n",
    "                (df.pc1 - df.pc2).abs().rename('pc_iv'),\n",
    "                overlap,\n",
    "               ], axis=1)\n",
    "df.pc_iv = df.pc_iv.where(df.pc_iv <= 6, 12 - df.pc_iv)\n",
    "df.head()"
   ]
  },
  {
   "cell_type": "markdown",
<<<<<<< HEAD
   "id": "399687e8",
=======
   "id": "105f4d26",
>>>>>>> ff62c7ac
   "metadata": {},
   "source": [
    "### SPS by shared tones ('relaxed tbt')\n",
    "Maximum overlap is the minimum number of tones between the two chords, so if a triad's notes are all included in a tetrad, the overlap is 1."
   ]
  },
  {
   "cell_type": "code",
   "execution_count": null,
<<<<<<< HEAD
   "id": "f0122bde-db92-4f98-9aa8-fad3cbd2f28f",
=======
   "id": "65643aa3",
>>>>>>> ff62c7ac
   "metadata": {},
   "outputs": [],
   "source": [
    "sns.set(rc={\"figure.figsize\":(16, 9)})\n",
    "sns.violinplot(data=df, x='overlap', y='sps', order=sorted(df.overlap.unique(), reverse=True), cut=0)\n",
    "plt.xticks(rotation=45)\n",
    "plt.show()"
   ]
  },
  {
   "cell_type": "markdown",
<<<<<<< HEAD
   "id": "a29eaaa7",
=======
   "id": "685beaaa",
>>>>>>> ff62c7ac
   "metadata": {},
   "source": [
    "### Categorize divergences"
   ]
  },
  {
   "cell_type": "markdown",
<<<<<<< HEAD
   "id": "4f5268db",
=======
   "id": "c103ff42",
>>>>>>> ff62c7ac
   "metadata": {},
   "source": [
    "**Create boolean masks**"
   ]
  },
  {
   "cell_type": "code",
   "execution_count": null,
<<<<<<< HEAD
   "id": "f27749ba",
=======
   "id": "9de1f9d0",
>>>>>>> ff62c7ac
   "metadata": {},
   "outputs": [],
   "source": [
    "def reduce_tetrad(type_str):\n",
    "    val = ChordType[type_str]\n",
    "    return TRIAD_REDUCTION[val]\n",
    "\n",
    "same_type_reduced = transform(df.type1, reduce_tetrad) == transform(df.type2, reduce_tetrad)\n",
    "same_root = df.pc_iv == 0\n",
    "same_type = df.type1 == df.type2\n",
    "same_inversion = df.inv1 == df.inv2\n",
    "diverging_inv = same_root & same_type\n",
    "diverging_type = same_root & same_inversion"
   ]
  },
  {
   "cell_type": "code",
   "execution_count": null,
<<<<<<< HEAD
   "id": "4441fccc",
=======
   "id": "495f8c89",
>>>>>>> ff62c7ac
   "metadata": {},
   "outputs": [],
   "source": [
    "ctgs = pd.Series(index=df.index, dtype='string', name='divergence')\n",
    "triad_tetrad = same_root & same_type_reduced & (df.triad1 != df.triad2) # the latter part was missing in the first version of the plots. It ensures that only one is a triad\n",
    "triad_tetrad_root = overlap == 1\n",
    "both_triads = df.triad1 & df.triad2\n",
    "selectors = (\n",
    "    ('inversion', diverging_inv),\n",
    "    ('triad-tetrad', triad_tetrad & same_inversion),\n",
    "    ('triad-tetrad & inversion', triad_tetrad & ~same_inversion),\n",
    "    ('type', diverging_type),\n",
    "    ('type & inversion', same_root),\n",
    "    ('triad-tetrad & root', triad_tetrad_root),\n",
    "    ('no_overlap', overlap == 0),\n",
    "    ('tetrads_sharing_3', overlap == 3/4),\n",
    "    ('tetrads_sharing_2', overlap == 1/2),\n",
    "    ('tetrads_sharing_1', overlap== 1/4),\n",
    "    ('triads_sharing_2',  (overlap == Fraction(2,3)) & both_triads),\n",
    "    ('triad_tetrad_sharing_2', (overlap == Fraction(2,3)) & ~both_triads),\n",
    "    ('triads_sharing_1', (overlap == Fraction(1,3)) & both_triads),\n",
    "    ('triad_tetrad_sharing_1', (overlap == Fraction(1,3)) & ~both_triads),\n",
    "    )\n",
    "for c, sel in selectors:\n",
    "    ctgs = ctgs.where(ctgs.notna(), sel.map({True: c, False: pd.NA}))\n",
    "## Now, fill in the uncategorized with the fraction of diverging notes\n",
    "tbt_rel = transform(df, tbt_relaxed_cacheable, ['pc1', 'pc2', 'type1', 'type2'], as_distance=True)\n",
    "ctgs = ctgs.where(ctgs.notna(), tbt_rel.astype(str))\n",
    "vc(ctgs)"
   ]
  },
  {
   "cell_type": "markdown",
<<<<<<< HEAD
   "id": "2788e250",
=======
   "id": "e4c79e7a",
>>>>>>> ff62c7ac
   "metadata": {},
   "source": [
    "#### SPS distributions for the different categories"
   ]
  },
  {
   "cell_type": "code",
   "execution_count": null,
<<<<<<< HEAD
   "id": "042e9307",
=======
   "id": "40585d01",
>>>>>>> ff62c7ac
   "metadata": {},
   "outputs": [],
   "source": [
    "order_by_median = df.groupby(ctgs).sps.median().sort_values().index.to_list()\n",
    "labels = [f\"{l} ({ctgs.value_counts(normalize=True)[l]:.1%})\" for l in order_by_median]"
   ]
  },
  {
   "cell_type": "code",
   "execution_count": null,
<<<<<<< HEAD
   "id": "24885252",
=======
   "id": "cd26cf71",
>>>>>>> ff62c7ac
   "metadata": {},
   "outputs": [],
   "source": [
    "sns.set(rc={\"figure.figsize\":(16, 9)})\n",
    "ax = sns.violinplot(data=df, x=ctgs, y='sps', order=order_by_median, cut=0)\n",
    "ax.set_xticklabels(labels)\n",
    "plt.xticks(rotation=35)\n",
    "plt.ylabel('sps including changes')\n",
    "plt.savefig('../figures/categories_sps_with_changes.png', bbox_inches='tight')\n",
    "plt.show()"
   ]
  },
  {
   "cell_type": "code",
   "execution_count": null,
<<<<<<< HEAD
   "id": "f568ac4d",
=======
   "id": "7ce8caf8",
>>>>>>> ff62c7ac
   "metadata": {},
   "outputs": [],
   "source": [
    "ax = sns.boxplot(data=df, x=ctgs, y='tbt', order=order_by_median)\n",
    "ax = sns.stripplot(data=df, x=ctgs, y='tbt', order=order_by_median, marker=\"o\", alpha=0.3, color=\"black\")\n",
    "ax.set_xticklabels(labels)\n",
    "plt.xticks(rotation=35)\n",
    "yticks = sorted(df.tbt.unique())\n",
    "plt.yticks(df.tbt.astype(float).unique(), df.tbt.unique())\n",
    "plt.ylabel('tbt including changes')\n",
    "plt.savefig('../figures/categories_tbt_with_changes.png', bbox_inches='tight')\n",
    "plt.show()"
   ]
  },
  {
   "cell_type": "code",
   "execution_count": null,
<<<<<<< HEAD
   "id": "15c989cb",
=======
   "id": "bedb05e3",
>>>>>>> ff62c7ac
   "metadata": {},
   "outputs": [],
   "source": [
    "ax = sns.stripplot(data=df, x=ctgs, y='vl', order=order_by_median, marker=\"o\", alpha=0.3, color=\"black\")\n",
    "ax = sns.boxplot(data=df, x=ctgs, y='vl', order=order_by_median)\n",
    "ax.set_xticklabels(labels)\n",
    "plt.xticks(rotation=35)\n",
    "plt.ylabel('vl including changes')\n",
    "plt.savefig('../figures/categories_vl_with_changes.png', bbox_inches='tight')\n",
<<<<<<< HEAD
=======
    "plt.show()"
   ]
  },
  {
   "cell_type": "markdown",
   "id": "897d28d7",
   "metadata": {},
   "source": [
    "# Combining metrics for more fine-grained error categories\n",
    "## Triad-tetrad SPS divided by VL values"
   ]
  },
  {
   "cell_type": "code",
   "execution_count": null,
   "id": "e1f438e1",
   "metadata": {},
   "outputs": [],
   "source": [
    "tri_tet = df[ctgs == 'triad-tetrad'].copy()\n",
    "tri_tet.groupby('vl').sps.describe()"
   ]
  },
  {
   "cell_type": "code",
   "execution_count": null,
   "id": "dfdc2d90",
   "metadata": {},
   "outputs": [],
   "source": [
    "ax = sns.boxplot(data=tri_tet, x='vl', y='sps')\n",
    "ax = sns.stripplot(data=tri_tet, x='vl', y='sps', marker=\"o\", alpha=0.3, color=\"black\")\n",
    "ax.set_xticklabels([f\"{i} (n = {n})\" for i, n in tri_tet.groupby('vl').size().iteritems()])\n",
>>>>>>> ff62c7ac
    "plt.show()"
   ]
  },
  {
   "cell_type": "code",
   "execution_count": null,
   "id": "66bc3099",
   "metadata": {},
   "outputs": [],
   "source": [
    "comparisons = ('tpc', 'pc', 'type', 'inv', 'triad') \n",
    "tri_tet_groups = {compare: tri_tet[[f\"{compare}1\", f\"{compare}2\"]].apply(lambda row: tuple(sorted(row)), axis=1) for compare in comparisons}"
   ]
  },
  {
   "cell_type": "markdown",
<<<<<<< HEAD
   "id": "595ac554-d055-4c83-8e29-a0446461cb44",
=======
   "id": "716f9608",
   "metadata": {},
   "source": [
    "### Chord type combinations for the different VL values\n",
    "Chord combinations in this category share the same root, inversion, and reduced chord type."
   ]
  },
  {
   "cell_type": "code",
   "execution_count": null,
   "id": "2054cd7a",
   "metadata": {},
   "outputs": [],
   "source": [
    "tri_tet.groupby([tri_tet.vl, tri_tet_groups['type']]).size()"
   ]
  },
  {
   "cell_type": "markdown",
   "id": "709f1ffc",
   "metadata": {},
   "source": [
    "**The three different VL values seem to be dependent on the size of the 7th**"
   ]
  },
  {
   "cell_type": "code",
   "execution_count": null,
   "id": "aad55e33",
   "metadata": {},
   "outputs": [],
   "source": [
    "tri_tet.groupby([tri_tet.vl, tri_tet_groups['type'], tri_tet_groups['inv']]).sps.describe()"
   ]
  },
  {
   "cell_type": "code",
   "execution_count": null,
   "id": "4338e3d4",
>>>>>>> ff62c7ac
   "metadata": {},
   "outputs": [],
   "source": [
<<<<<<< HEAD
    "# Combining metrics for more fine-grained error categories\n",
    "## Triad-tetrad SPS divided by VL values"
   ]
  },
  {
   "cell_type": "code",
   "execution_count": null,
   "id": "8caea4f4-60d3-4f2f-b115-b82abaaa3aca",
   "metadata": {},
   "outputs": [],
   "source": [
    "tri_tet = df[ctgs == 'triad-tetrad'].copy()\n",
    "tri_tet.groupby('vl').sps.describe()"
   ]
  },
  {
   "cell_type": "code",
   "execution_count": null,
   "id": "b9f081d5-6546-40b7-8826-41333cd0c9bd",
   "metadata": {},
   "outputs": [],
   "source": [
    "ax = sns.boxplot(data=tri_tet, x='vl', y='sps')\n",
    "ax = sns.stripplot(data=tri_tet, x='vl', y='sps', marker=\"o\", alpha=0.3, color=\"black\")\n",
    "ax.set_xticklabels([f\"{i} (n = {n})\" for i, n in tri_tet.groupby('vl').size().iteritems()])\n",
    "plt.show()"
   ]
  },
  {
   "cell_type": "code",
   "execution_count": null,
   "id": "369d1600-7cc8-4b7f-bc71-50d0270e5ab5",
   "metadata": {},
   "outputs": [],
   "source": [
    "comparisons = ('tpc', 'pc', 'type', 'inv', 'triad') \n",
    "tri_tet_groups = {compare: tri_tet[[f\"{compare}1\", f\"{compare}2\"]].apply(lambda row: tuple(sorted(row)), axis=1) for compare in comparisons}"
   ]
  },
  {
   "cell_type": "markdown",
   "id": "c7770e02-b577-4269-a675-d9c96a8ab1d2",
   "metadata": {},
   "source": [
    "### Chord type combinations for the different VL values\n",
    "Chord combinations in this category share the same root, inversion, and reduced chord type."
   ]
  },
  {
   "cell_type": "code",
   "execution_count": null,
   "id": "4502655f-d9be-4e93-9996-512ce663bd9e",
   "metadata": {},
   "outputs": [],
   "source": [
    "tri_tet.groupby([tri_tet.vl, tri_tet_groups['type']]).size()"
   ]
  },
  {
   "cell_type": "markdown",
   "id": "7b94d184-2cc4-4b42-bfd1-87b2f446bd29",
   "metadata": {},
   "source": [
    "**The three different VL values seem to be dependent on the size of the 7th**"
   ]
  },
  {
   "cell_type": "code",
   "execution_count": null,
   "id": "04ea4c1d-f108-4d3f-ba68-9dc81c025ae5",
   "metadata": {},
   "outputs": [],
   "source": [
    "tri_tet.groupby([tri_tet.vl, tri_tet_groups['type'], tri_tet_groups['inv']]).sps.describe()"
   ]
  },
  {
   "cell_type": "code",
   "execution_count": null,
   "id": "4751de2b-b718-45e2-a20e-a5c29a8f3669",
   "metadata": {},
   "outputs": [],
   "source": [
=======
>>>>>>> ff62c7ac
    "tri_tet[(tri_tet.vl == 3) & (tri_tet_groups['tpc'] == (-1, -1))]"
   ]
  },
  {
   "cell_type": "markdown",
<<<<<<< HEAD
   "id": "f942a51a",
=======
   "id": "b8eb26ad",
>>>>>>> ff62c7ac
   "metadata": {
    "tags": []
   },
   "source": [
    "# Older code\n",
    "#### Checking outliers"
   ]
  },
  {
   "cell_type": "code",
   "execution_count": null,
<<<<<<< HEAD
   "id": "05305898",
=======
   "id": "376f29ed",
>>>>>>> ff62c7ac
   "metadata": {},
   "outputs": [],
   "source": [
    "df[ctgs == 'triads_sharing_1'].groupby('vl').sps.min()"
   ]
  },
  {
   "cell_type": "code",
   "execution_count": null,
<<<<<<< HEAD
   "id": "115e5d75",
=======
   "id": "d0df8478",
>>>>>>> ff62c7ac
   "metadata": {},
   "outputs": [],
   "source": [
    "df[(ctgs == 'triads_sharing_1') & (df.vl <= 3)]"
   ]
  },
  {
   "cell_type": "code",
   "execution_count": null,
<<<<<<< HEAD
   "id": "78678926",
=======
   "id": "6d6128a7",
>>>>>>> ff62c7ac
   "metadata": {},
   "outputs": [],
   "source": [
    "df[ctgs == 'triads_sharing_1'].sort_values('sps')"
   ]
  },
  {
   "cell_type": "code",
   "execution_count": null,
<<<<<<< HEAD
   "id": "0d4bdf09",
=======
   "id": "2c3b74ed",
>>>>>>> ff62c7ac
   "metadata": {},
   "outputs": [],
   "source": [
    "def get_value_pair(row, col):\n",
    "    \"\"\"Return value pairs such that the first one belongs to the lower of both roots.\"\"\"\n",
    "    col1, col2 = f\"{col}1\", f\"{col}2\"\n",
    "    if (row.pc1 + row.pc_iv) % 12 != row.pc2:\n",
    "        return row[col2], row[col1]\n",
    "    return row[col1], row[col2]"
   ]
  },
  {
   "cell_type": "markdown",
<<<<<<< HEAD
   "id": "51cfd92d",
=======
   "id": "6f47caf3",
>>>>>>> ff62c7ac
   "metadata": {},
   "source": [
    "### Inspect particular divergences\n",
    "#### Two seventh chords with different roots and 3 common tones\n",
    "For example, the first row, `1  (MAJ_MIN7, DIM7)  4` means: 4 instances of a dominant 7th chord and a diminished 7th chord with the root 1 semitone higher than the former."
   ]
  },
  {
   "cell_type": "code",
   "execution_count": null,
<<<<<<< HEAD
   "id": "99635f6b",
=======
   "id": "b87cfd04",
>>>>>>> ff62c7ac
   "metadata": {},
   "outputs": [],
   "source": [
    "tetrads_sharing_3 = df[ctgs == 'tetrads_sharing_3']\n",
    "type_groups = tetrads_sharing_3.apply(get_value_pair, col='type', axis=1).rename('types')\n",
    "tetrads_sharing_3 = pd.concat([tetrads_sharing_3, type_groups], axis=1)\n",
    "tetrads_sharing_3.groupby(['pc_iv', 'types']).size()"
   ]
  },
  {
   "cell_type": "markdown",
<<<<<<< HEAD
   "id": "68d5e6db",
=======
   "id": "7090f021",
>>>>>>> ff62c7ac
   "metadata": {},
   "source": [
    "#### Two triads with different roots and 2 common tones"
   ]
  },
  {
   "cell_type": "code",
   "execution_count": null,
<<<<<<< HEAD
   "id": "de561057",
=======
   "id": "0067fa6b",
>>>>>>> ff62c7ac
   "metadata": {},
   "outputs": [],
   "source": [
    "triads_sharing_2 = df[ctgs == 'triads_sharing_2']\n",
    "# here, the order of types is always (lower_root, higher_root)\n",
    "type_groups = triads_sharing_2.apply(get_value_pair, col='type', axis=1).rename('types')\n",
    "triads_sharing_2 = pd.concat([triads_sharing_2, type_groups], axis=1)\n",
    "triads_sharing_2.groupby(['pc_iv', 'types']).size()"
   ]
  },
  {
   "cell_type": "code",
   "execution_count": null,
<<<<<<< HEAD
   "id": "aabfe7ed",
=======
   "id": "39dfbe07",
>>>>>>> ff62c7ac
   "metadata": {},
   "outputs": [],
   "source": []
  }
 ],
 "metadata": {
  "interpreter": {
   "hash": "9c5f42a26e325216d3611861dbf42f5192720216e0a891700eab31d8978f6423"
  },
  "kernelspec": {
   "display_name": "eval",
   "language": "python",
   "name": "python3"
  },
  "language_info": {
   "codemirror_mode": {
    "name": "ipython",
    "version": 3
   },
   "file_extension": ".py",
   "mimetype": "text/x-python",
   "name": "python",
   "nbconvert_exporter": "python",
   "pygments_lexer": "ipython3",
   "version": "3.8.11"
  }
 },
 "nbformat": 4,
 "nbformat_minor": 5
}<|MERGE_RESOLUTION|>--- conflicted
+++ resolved
@@ -3,11 +3,7 @@
   {
    "cell_type": "code",
    "execution_count": null,
-<<<<<<< HEAD
-   "id": "95d1ab6c",
-=======
    "id": "9b1b8d76",
->>>>>>> ff62c7ac
    "metadata": {},
    "outputs": [],
    "source": [
@@ -33,11 +29,7 @@
   {
    "cell_type": "code",
    "execution_count": null,
-<<<<<<< HEAD
-   "id": "4b146e33",
-=======
    "id": "1381bb6c",
->>>>>>> ff62c7ac
    "metadata": {},
    "outputs": [],
    "source": [
@@ -54,11 +46,7 @@
   },
   {
    "cell_type": "markdown",
-<<<<<<< HEAD
-   "id": "12d92da0",
-=======
    "id": "e05baf76",
->>>>>>> ff62c7ac
    "metadata": {},
    "source": [
     "### Durations or counts?\n",
@@ -70,11 +58,7 @@
   {
    "cell_type": "code",
    "execution_count": null,
-<<<<<<< HEAD
-   "id": "cb0d582b",
-=======
    "id": "a6cc313b",
->>>>>>> ff62c7ac
    "metadata": {},
    "outputs": [],
    "source": [
@@ -89,11 +73,7 @@
   },
   {
    "cell_type": "markdown",
-<<<<<<< HEAD
-   "id": "bbc7ca97",
-=======
    "id": "2c3fcca5",
->>>>>>> ff62c7ac
    "metadata": {},
    "source": [
     "### Data Expansion"
@@ -102,11 +82,7 @@
   {
    "cell_type": "code",
    "execution_count": null,
-<<<<<<< HEAD
-   "id": "5f457dfe",
-=======
    "id": "4247a661",
->>>>>>> ff62c7ac
    "metadata": {},
    "outputs": [],
    "source": [
@@ -128,11 +104,7 @@
   {
    "cell_type": "code",
    "execution_count": null,
-<<<<<<< HEAD
-   "id": "bdb76e7d",
-=======
    "id": "fea734b4",
->>>>>>> ff62c7ac
    "metadata": {},
    "outputs": [],
    "source": [
@@ -163,11 +135,7 @@
   },
   {
    "cell_type": "markdown",
-<<<<<<< HEAD
-   "id": "399687e8",
-=======
    "id": "105f4d26",
->>>>>>> ff62c7ac
    "metadata": {},
    "source": [
     "### SPS by shared tones ('relaxed tbt')\n",
@@ -177,11 +145,7 @@
   {
    "cell_type": "code",
    "execution_count": null,
-<<<<<<< HEAD
-   "id": "f0122bde-db92-4f98-9aa8-fad3cbd2f28f",
-=======
    "id": "65643aa3",
->>>>>>> ff62c7ac
    "metadata": {},
    "outputs": [],
    "source": [
@@ -193,11 +157,7 @@
   },
   {
    "cell_type": "markdown",
-<<<<<<< HEAD
-   "id": "a29eaaa7",
-=======
    "id": "685beaaa",
->>>>>>> ff62c7ac
    "metadata": {},
    "source": [
     "### Categorize divergences"
@@ -205,11 +165,7 @@
   },
   {
    "cell_type": "markdown",
-<<<<<<< HEAD
-   "id": "4f5268db",
-=======
    "id": "c103ff42",
->>>>>>> ff62c7ac
    "metadata": {},
    "source": [
     "**Create boolean masks**"
@@ -218,11 +174,7 @@
   {
    "cell_type": "code",
    "execution_count": null,
-<<<<<<< HEAD
-   "id": "f27749ba",
-=======
    "id": "9de1f9d0",
->>>>>>> ff62c7ac
    "metadata": {},
    "outputs": [],
    "source": [
@@ -241,11 +193,7 @@
   {
    "cell_type": "code",
    "execution_count": null,
-<<<<<<< HEAD
-   "id": "4441fccc",
-=======
    "id": "495f8c89",
->>>>>>> ff62c7ac
    "metadata": {},
    "outputs": [],
    "source": [
@@ -279,11 +227,7 @@
   },
   {
    "cell_type": "markdown",
-<<<<<<< HEAD
-   "id": "2788e250",
-=======
    "id": "e4c79e7a",
->>>>>>> ff62c7ac
    "metadata": {},
    "source": [
     "#### SPS distributions for the different categories"
@@ -292,11 +236,7 @@
   {
    "cell_type": "code",
    "execution_count": null,
-<<<<<<< HEAD
-   "id": "042e9307",
-=======
    "id": "40585d01",
->>>>>>> ff62c7ac
    "metadata": {},
    "outputs": [],
    "source": [
@@ -307,11 +247,7 @@
   {
    "cell_type": "code",
    "execution_count": null,
-<<<<<<< HEAD
-   "id": "24885252",
-=======
    "id": "cd26cf71",
->>>>>>> ff62c7ac
    "metadata": {},
    "outputs": [],
    "source": [
@@ -327,11 +263,7 @@
   {
    "cell_type": "code",
    "execution_count": null,
-<<<<<<< HEAD
-   "id": "f568ac4d",
-=======
    "id": "7ce8caf8",
->>>>>>> ff62c7ac
    "metadata": {},
    "outputs": [],
    "source": [
@@ -349,11 +281,7 @@
   {
    "cell_type": "code",
    "execution_count": null,
-<<<<<<< HEAD
-   "id": "15c989cb",
-=======
    "id": "bedb05e3",
->>>>>>> ff62c7ac
    "metadata": {},
    "outputs": [],
    "source": [
@@ -363,8 +291,6 @@
     "plt.xticks(rotation=35)\n",
     "plt.ylabel('vl including changes')\n",
     "plt.savefig('../figures/categories_vl_with_changes.png', bbox_inches='tight')\n",
-<<<<<<< HEAD
-=======
     "plt.show()"
    ]
   },
@@ -392,95 +318,6 @@
    "cell_type": "code",
    "execution_count": null,
    "id": "dfdc2d90",
-   "metadata": {},
-   "outputs": [],
-   "source": [
-    "ax = sns.boxplot(data=tri_tet, x='vl', y='sps')\n",
-    "ax = sns.stripplot(data=tri_tet, x='vl', y='sps', marker=\"o\", alpha=0.3, color=\"black\")\n",
-    "ax.set_xticklabels([f\"{i} (n = {n})\" for i, n in tri_tet.groupby('vl').size().iteritems()])\n",
->>>>>>> ff62c7ac
-    "plt.show()"
-   ]
-  },
-  {
-   "cell_type": "code",
-   "execution_count": null,
-   "id": "66bc3099",
-   "metadata": {},
-   "outputs": [],
-   "source": [
-    "comparisons = ('tpc', 'pc', 'type', 'inv', 'triad') \n",
-    "tri_tet_groups = {compare: tri_tet[[f\"{compare}1\", f\"{compare}2\"]].apply(lambda row: tuple(sorted(row)), axis=1) for compare in comparisons}"
-   ]
-  },
-  {
-   "cell_type": "markdown",
-<<<<<<< HEAD
-   "id": "595ac554-d055-4c83-8e29-a0446461cb44",
-=======
-   "id": "716f9608",
-   "metadata": {},
-   "source": [
-    "### Chord type combinations for the different VL values\n",
-    "Chord combinations in this category share the same root, inversion, and reduced chord type."
-   ]
-  },
-  {
-   "cell_type": "code",
-   "execution_count": null,
-   "id": "2054cd7a",
-   "metadata": {},
-   "outputs": [],
-   "source": [
-    "tri_tet.groupby([tri_tet.vl, tri_tet_groups['type']]).size()"
-   ]
-  },
-  {
-   "cell_type": "markdown",
-   "id": "709f1ffc",
-   "metadata": {},
-   "source": [
-    "**The three different VL values seem to be dependent on the size of the 7th**"
-   ]
-  },
-  {
-   "cell_type": "code",
-   "execution_count": null,
-   "id": "aad55e33",
-   "metadata": {},
-   "outputs": [],
-   "source": [
-    "tri_tet.groupby([tri_tet.vl, tri_tet_groups['type'], tri_tet_groups['inv']]).sps.describe()"
-   ]
-  },
-  {
-   "cell_type": "code",
-   "execution_count": null,
-   "id": "4338e3d4",
->>>>>>> ff62c7ac
-   "metadata": {},
-   "outputs": [],
-   "source": [
-<<<<<<< HEAD
-    "# Combining metrics for more fine-grained error categories\n",
-    "## Triad-tetrad SPS divided by VL values"
-   ]
-  },
-  {
-   "cell_type": "code",
-   "execution_count": null,
-   "id": "8caea4f4-60d3-4f2f-b115-b82abaaa3aca",
-   "metadata": {},
-   "outputs": [],
-   "source": [
-    "tri_tet = df[ctgs == 'triad-tetrad'].copy()\n",
-    "tri_tet.groupby('vl').sps.describe()"
-   ]
-  },
-  {
-   "cell_type": "code",
-   "execution_count": null,
-   "id": "b9f081d5-6546-40b7-8826-41333cd0c9bd",
    "metadata": {},
    "outputs": [],
    "source": [
@@ -493,7 +330,7 @@
   {
    "cell_type": "code",
    "execution_count": null,
-   "id": "369d1600-7cc8-4b7f-bc71-50d0270e5ab5",
+   "id": "66bc3099",
    "metadata": {},
    "outputs": [],
    "source": [
@@ -503,7 +340,7 @@
   },
   {
    "cell_type": "markdown",
-   "id": "c7770e02-b577-4269-a675-d9c96a8ab1d2",
+   "id": "716f9608",
    "metadata": {},
    "source": [
     "### Chord type combinations for the different VL values\n",
@@ -513,7 +350,7 @@
   {
    "cell_type": "code",
    "execution_count": null,
-   "id": "4502655f-d9be-4e93-9996-512ce663bd9e",
+   "id": "2054cd7a",
    "metadata": {},
    "outputs": [],
    "source": [
@@ -522,7 +359,7 @@
   },
   {
    "cell_type": "markdown",
-   "id": "7b94d184-2cc4-4b42-bfd1-87b2f446bd29",
+   "id": "709f1ffc",
    "metadata": {},
    "source": [
     "**The three different VL values seem to be dependent on the size of the 7th**"
@@ -531,7 +368,7 @@
   {
    "cell_type": "code",
    "execution_count": null,
-   "id": "04ea4c1d-f108-4d3f-ba68-9dc81c025ae5",
+   "id": "aad55e33",
    "metadata": {},
    "outputs": [],
    "source": [
@@ -541,22 +378,16 @@
   {
    "cell_type": "code",
    "execution_count": null,
-   "id": "4751de2b-b718-45e2-a20e-a5c29a8f3669",
-   "metadata": {},
-   "outputs": [],
-   "source": [
-=======
->>>>>>> ff62c7ac
+   "id": "4338e3d4",
+   "metadata": {},
+   "outputs": [],
+   "source": [
     "tri_tet[(tri_tet.vl == 3) & (tri_tet_groups['tpc'] == (-1, -1))]"
    ]
   },
   {
    "cell_type": "markdown",
-<<<<<<< HEAD
-   "id": "f942a51a",
-=======
    "id": "b8eb26ad",
->>>>>>> ff62c7ac
    "metadata": {
     "tags": []
    },
@@ -568,11 +399,7 @@
   {
    "cell_type": "code",
    "execution_count": null,
-<<<<<<< HEAD
-   "id": "05305898",
-=======
    "id": "376f29ed",
->>>>>>> ff62c7ac
    "metadata": {},
    "outputs": [],
    "source": [
@@ -582,11 +409,7 @@
   {
    "cell_type": "code",
    "execution_count": null,
-<<<<<<< HEAD
-   "id": "115e5d75",
-=======
    "id": "d0df8478",
->>>>>>> ff62c7ac
    "metadata": {},
    "outputs": [],
    "source": [
@@ -596,11 +419,7 @@
   {
    "cell_type": "code",
    "execution_count": null,
-<<<<<<< HEAD
-   "id": "78678926",
-=======
    "id": "6d6128a7",
->>>>>>> ff62c7ac
    "metadata": {},
    "outputs": [],
    "source": [
@@ -610,11 +429,7 @@
   {
    "cell_type": "code",
    "execution_count": null,
-<<<<<<< HEAD
-   "id": "0d4bdf09",
-=======
    "id": "2c3b74ed",
->>>>>>> ff62c7ac
    "metadata": {},
    "outputs": [],
    "source": [
@@ -628,11 +443,7 @@
   },
   {
    "cell_type": "markdown",
-<<<<<<< HEAD
-   "id": "51cfd92d",
-=======
    "id": "6f47caf3",
->>>>>>> ff62c7ac
    "metadata": {},
    "source": [
     "### Inspect particular divergences\n",
@@ -643,11 +454,7 @@
   {
    "cell_type": "code",
    "execution_count": null,
-<<<<<<< HEAD
-   "id": "99635f6b",
-=======
    "id": "b87cfd04",
->>>>>>> ff62c7ac
    "metadata": {},
    "outputs": [],
    "source": [
@@ -659,11 +466,7 @@
   },
   {
    "cell_type": "markdown",
-<<<<<<< HEAD
-   "id": "68d5e6db",
-=======
    "id": "7090f021",
->>>>>>> ff62c7ac
    "metadata": {},
    "source": [
     "#### Two triads with different roots and 2 common tones"
@@ -672,11 +475,7 @@
   {
    "cell_type": "code",
    "execution_count": null,
-<<<<<<< HEAD
-   "id": "de561057",
-=======
    "id": "0067fa6b",
->>>>>>> ff62c7ac
    "metadata": {},
    "outputs": [],
    "source": [
@@ -690,11 +489,7 @@
   {
    "cell_type": "code",
    "execution_count": null,
-<<<<<<< HEAD
-   "id": "aabfe7ed",
-=======
    "id": "39dfbe07",
->>>>>>> ff62c7ac
    "metadata": {},
    "outputs": [],
    "source": []
