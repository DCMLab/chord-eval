--- conflicted
+++ resolved
@@ -3,11 +3,7 @@
   {
    "cell_type": "code",
    "execution_count": null,
-<<<<<<< HEAD
-   "id": "6da2c5e0",
-=======
    "id": "b096aa27",
->>>>>>> ff62c7ac
    "metadata": {},
    "outputs": [],
    "source": [
@@ -29,11 +25,7 @@
   {
    "cell_type": "code",
    "execution_count": null,
-<<<<<<< HEAD
-   "id": "04461bf0",
-=======
    "id": "75bc185c",
->>>>>>> ff62c7ac
    "metadata": {},
    "outputs": [],
    "source": [
@@ -59,11 +51,7 @@
   {
    "cell_type": "code",
    "execution_count": null,
-<<<<<<< HEAD
-   "id": "4e3fa906",
-=======
    "id": "20e9576e",
->>>>>>> ff62c7ac
    "metadata": {},
    "outputs": [],
    "source": [
@@ -84,11 +72,7 @@
   {
    "cell_type": "code",
    "execution_count": null,
-<<<<<<< HEAD
-   "id": "f361f60f",
-=======
    "id": "33693365",
->>>>>>> ff62c7ac
    "metadata": {},
    "outputs": [],
    "source": [
@@ -104,11 +88,7 @@
   {
    "cell_type": "code",
    "execution_count": null,
-<<<<<<< HEAD
-   "id": "f20dc52b",
-=======
    "id": "84bb89d9",
->>>>>>> ff62c7ac
    "metadata": {},
    "outputs": [],
    "source": [
@@ -126,11 +106,7 @@
   {
    "cell_type": "code",
    "execution_count": null,
-<<<<<<< HEAD
-   "id": "04681667",
-=======
    "id": "4373d5b8",
->>>>>>> ff62c7ac
    "metadata": {},
    "outputs": [],
    "source": [
@@ -149,11 +125,7 @@
   {
    "cell_type": "code",
    "execution_count": null,
-<<<<<<< HEAD
-   "id": "938d2128",
-=======
    "id": "8c15b539",
->>>>>>> ff62c7ac
    "metadata": {},
    "outputs": [],
    "source": [
@@ -173,11 +145,7 @@
   {
    "cell_type": "code",
    "execution_count": null,
-<<<<<<< HEAD
-   "id": "fb220142",
-=======
    "id": "ddd08bf1",
->>>>>>> ff62c7ac
    "metadata": {},
    "outputs": [],
    "source": [
@@ -197,11 +165,7 @@
   {
    "cell_type": "code",
    "execution_count": null,
-<<<<<<< HEAD
-   "id": "9571dab7",
-=======
    "id": "d6c92c3d",
->>>>>>> ff62c7ac
    "metadata": {},
    "outputs": [],
    "source": [
@@ -227,11 +191,7 @@
   {
    "cell_type": "code",
    "execution_count": null,
-<<<<<<< HEAD
-   "id": "17b81ac9",
-=======
    "id": "ca79c5e0",
->>>>>>> ff62c7ac
    "metadata": {},
    "outputs": [],
    "source": [
@@ -254,11 +214,7 @@
   {
    "cell_type": "code",
    "execution_count": null,
-<<<<<<< HEAD
-   "id": "d618bae4",
-=======
    "id": "f27d30f7",
->>>>>>> ff62c7ac
    "metadata": {},
    "outputs": [],
    "source": [
@@ -269,11 +225,7 @@
   {
    "cell_type": "code",
    "execution_count": null,
-<<<<<<< HEAD
-   "id": "43cc16b0",
-=======
    "id": "2532f838",
->>>>>>> ff62c7ac
    "metadata": {},
    "outputs": [],
    "source": [
@@ -288,11 +240,7 @@
   {
    "cell_type": "code",
    "execution_count": null,
-<<<<<<< HEAD
-   "id": "13d6b6aa-4ee6-44c3-8b4d-e259848486c1",
-=======
    "id": "56b83fda",
->>>>>>> ff62c7ac
    "metadata": {},
    "outputs": [],
    "source": [
@@ -312,11 +260,7 @@
   {
    "cell_type": "code",
    "execution_count": null,
-<<<<<<< HEAD
-   "id": "82b4789e-fe9e-47f2-b0aa-0f7657769330",
-=======
    "id": "cb5953ea",
->>>>>>> ff62c7ac
    "metadata": {},
    "outputs": [],
    "source": [
@@ -326,11 +270,7 @@
   {
    "cell_type": "code",
    "execution_count": null,
-<<<<<<< HEAD
-   "id": "b0e8baf8-8cc1-484c-9780-6c232f10be33",
-=======
    "id": "6d1c9424",
->>>>>>> ff62c7ac
    "metadata": {},
    "outputs": [],
    "source": [
@@ -356,11 +296,7 @@
   {
    "cell_type": "code",
    "execution_count": null,
-<<<<<<< HEAD
-   "id": "6e92b1e9-efd6-4804-801c-ed0b5284cc28",
-=======
    "id": "78692171",
->>>>>>> ff62c7ac
    "metadata": {},
    "outputs": [],
    "source": [
@@ -370,11 +306,7 @@
   {
    "cell_type": "code",
    "execution_count": null,
-<<<<<<< HEAD
-   "id": "ef4578fd-b780-4af7-817d-a9c651f9315c",
-=======
    "id": "95c16d71",
->>>>>>> ff62c7ac
    "metadata": {},
    "outputs": [],
    "source": [
@@ -384,11 +316,7 @@
   {
    "cell_type": "code",
    "execution_count": null,
-<<<<<<< HEAD
-   "id": "c63a073b-6b47-478a-8f73-eeb11974e098",
-=======
    "id": "404f8cb9",
->>>>>>> ff62c7ac
    "metadata": {},
    "outputs": [],
    "source": [
@@ -398,11 +326,7 @@
   {
    "cell_type": "code",
    "execution_count": null,
-<<<<<<< HEAD
-   "id": "c5738727",
-=======
    "id": "795940e7",
->>>>>>> ff62c7ac
    "metadata": {},
    "outputs": [],
    "source": [
@@ -428,11 +352,7 @@
   {
    "cell_type": "code",
    "execution_count": null,
-<<<<<<< HEAD
-   "id": "a762b2d3",
-=======
    "id": "bdae337e",
->>>>>>> ff62c7ac
    "metadata": {},
    "outputs": [],
    "source": [
@@ -451,11 +371,7 @@
   {
    "cell_type": "code",
    "execution_count": null,
-<<<<<<< HEAD
-   "id": "0d1237d4",
-=======
    "id": "40dcb736",
->>>>>>> ff62c7ac
    "metadata": {},
    "outputs": [],
    "source": [
@@ -465,11 +381,7 @@
   {
    "cell_type": "code",
    "execution_count": null,
-<<<<<<< HEAD
-   "id": "f461935c-978f-40fc-8005-12db38fe0f61",
-=======
    "id": "0c9da040",
->>>>>>> ff62c7ac
    "metadata": {},
    "outputs": [],
    "source": [
@@ -491,11 +403,7 @@
   {
    "cell_type": "code",
    "execution_count": null,
-<<<<<<< HEAD
-   "id": "2b145439-8eb5-4933-b932-48bef508d1ab",
-=======
    "id": "1bac0fd0",
->>>>>>> ff62c7ac
    "metadata": {},
    "outputs": [],
    "source": [
@@ -514,11 +422,7 @@
   {
    "cell_type": "code",
    "execution_count": null,
-<<<<<<< HEAD
-   "id": "6ed80150-12a1-4e5a-b4bf-2e9c2ba368c8",
-=======
    "id": "138a1933",
->>>>>>> ff62c7ac
    "metadata": {},
    "outputs": [],
    "source": [
@@ -535,11 +439,7 @@
   {
    "cell_type": "code",
    "execution_count": null,
-<<<<<<< HEAD
-   "id": "d9a16f6c-c0a7-402d-8e7a-72df39daef17",
-=======
    "id": "f12d7933",
->>>>>>> ff62c7ac
    "metadata": {},
    "outputs": [],
    "source": [
@@ -549,11 +449,7 @@
   {
    "cell_type": "code",
    "execution_count": null,
-<<<<<<< HEAD
-   "id": "daef5acf-cacc-43ea-b0dc-d6d2bfa13b3d",
-=======
    "id": "ea2952a0",
->>>>>>> ff62c7ac
    "metadata": {},
    "outputs": [],
    "source": [
@@ -563,11 +459,7 @@
   {
    "cell_type": "code",
    "execution_count": null,
-<<<<<<< HEAD
-   "id": "0b5bbcc9-09c6-4667-a8ec-89aff916701a",
-=======
    "id": "b0f95f20",
->>>>>>> ff62c7ac
    "metadata": {},
    "outputs": [],
    "source": [
@@ -577,11 +469,7 @@
   {
    "cell_type": "code",
    "execution_count": null,
-<<<<<<< HEAD
-   "id": "8627ca21-e885-4eab-a030-2645acc30245",
-=======
    "id": "0ce254a4",
->>>>>>> ff62c7ac
    "metadata": {},
    "outputs": [],
    "source": [
@@ -599,11 +487,7 @@
   {
    "cell_type": "code",
    "execution_count": null,
-<<<<<<< HEAD
-   "id": "02a0cb61-2e14-4444-8040-91f24b744f31",
-=======
    "id": "ebed5285",
->>>>>>> ff62c7ac
    "metadata": {},
    "outputs": [],
    "source": [
@@ -613,11 +497,7 @@
   {
    "cell_type": "code",
    "execution_count": null,
-<<<<<<< HEAD
-   "id": "9d8b2652-4229-42a8-b1ed-9fc0b9bb76ba",
-=======
    "id": "bb197198",
->>>>>>> ff62c7ac
    "metadata": {},
    "outputs": [],
    "source": [
@@ -635,11 +515,7 @@
   {
    "cell_type": "code",
    "execution_count": null,
-<<<<<<< HEAD
-   "id": "072bd370-86ee-439f-a88f-b1cc875aca5a",
-=======
    "id": "79cfb35f",
->>>>>>> ff62c7ac
    "metadata": {},
    "outputs": [],
    "source": [
@@ -653,11 +529,7 @@
   {
    "cell_type": "code",
    "execution_count": null,
-<<<<<<< HEAD
-   "id": "ab0d0a15-1832-4d7f-be95-e4551fc550c8",
-=======
    "id": "28e1865b",
->>>>>>> ff62c7ac
    "metadata": {},
    "outputs": [],
    "source": [
@@ -668,11 +540,7 @@
   {
    "cell_type": "code",
    "execution_count": null,
-<<<<<<< HEAD
-   "id": "b0d5b7b8-c5f2-4091-9d87-bc997943b98a",
-=======
    "id": "49ebb138",
->>>>>>> ff62c7ac
    "metadata": {},
    "outputs": [],
    "source": [
@@ -683,11 +551,7 @@
   {
    "cell_type": "code",
    "execution_count": null,
-<<<<<<< HEAD
-   "id": "6942d08b-2b11-4149-9401-8630da0533e4",
-=======
    "id": "0ef1bb7d",
->>>>>>> ff62c7ac
    "metadata": {},
    "outputs": [],
    "source": [
@@ -697,11 +561,7 @@
   {
    "cell_type": "code",
    "execution_count": null,
-<<<<<<< HEAD
-   "id": "9fc2cf04-f759-4901-87e0-09ebacdf03ad",
-=======
    "id": "51d61ebf",
->>>>>>> ff62c7ac
    "metadata": {},
    "outputs": [],
    "source": [
@@ -711,11 +571,7 @@
   {
    "cell_type": "code",
    "execution_count": null,
-<<<<<<< HEAD
-   "id": "29543526-3ede-4ed2-b5a4-91f67e1dd18a",
-=======
    "id": "fa477256",
->>>>>>> ff62c7ac
    "metadata": {},
    "outputs": [],
    "source": [
@@ -736,11 +592,7 @@
   {
    "cell_type": "code",
    "execution_count": null,
-<<<<<<< HEAD
-   "id": "9b91bb2d-616b-40d5-821f-61a41c6dc2d6",
-=======
    "id": "66aec300",
->>>>>>> ff62c7ac
    "metadata": {},
    "outputs": [],
    "source": [
@@ -759,11 +611,7 @@
   {
    "cell_type": "code",
    "execution_count": null,
-<<<<<<< HEAD
-   "id": "88c1c0f7-c9c2-4398-9aae-24da6f5c7b53",
-=======
    "id": "cd33e986",
->>>>>>> ff62c7ac
    "metadata": {},
    "outputs": [],
    "source": [
@@ -774,11 +622,7 @@
   {
    "cell_type": "code",
    "execution_count": null,
-<<<<<<< HEAD
-   "id": "2ab5bd05-ecaf-44ae-8063-cbfee77ebe32",
-=======
    "id": "a23b8730",
->>>>>>> ff62c7ac
    "metadata": {},
    "outputs": [],
    "source": [
@@ -796,11 +640,7 @@
   {
    "cell_type": "code",
    "execution_count": null,
-<<<<<<< HEAD
-   "id": "a389e06d-920e-465b-89c5-250deb42460d",
-=======
    "id": "dc921895",
->>>>>>> ff62c7ac
    "metadata": {},
    "outputs": [],
    "source": [
@@ -810,11 +650,7 @@
   {
    "cell_type": "code",
    "execution_count": null,
-<<<<<<< HEAD
-   "id": "45ed163f-ecd4-465b-89a4-1f2a4eca6b94",
-=======
    "id": "7688003f",
->>>>>>> ff62c7ac
    "metadata": {},
    "outputs": [],
    "source": [
@@ -824,11 +660,7 @@
   {
    "cell_type": "code",
    "execution_count": null,
-<<<<<<< HEAD
-   "id": "e7abcb19-7d96-492f-acef-c8ff850cbcf1",
-=======
    "id": "cf03cfa8",
->>>>>>> ff62c7ac
    "metadata": {},
    "outputs": [],
    "source": [
@@ -838,11 +670,7 @@
   {
    "cell_type": "code",
    "execution_count": null,
-<<<<<<< HEAD
-   "id": "21c02884-7bfc-46ee-93a1-b39b2c82a19d",
-=======
    "id": "b4b6ea09",
->>>>>>> ff62c7ac
    "metadata": {},
    "outputs": [],
    "source": [
